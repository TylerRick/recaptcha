# ReCAPTCHA
module Ambethia
  module ReCaptcha
    RECAPTCHA_API_SERVER        = 'http://api.recaptcha.net';
    RECAPTCHA_API_SECURE_SERVER = 'https://api-secure.recaptcha.net';
    RECAPTCHA_VERIFY_SERVER     = 'api-verify.recaptcha.net';

    SKIP_VERIFY_ENV = ['test']

    module Helper 
      # Your public API can be specified in the +options+ hash or preferably the environment
      # variable +RECAPTCHA_PUBLIC_KEY+.
      def recaptcha_tags(options = {})
        # Default options
        key   = options[:public_key] ||= ENV['RECAPTCHA_PUBLIC_KEY']
        error = options[:error] ||= session[:recaptcha_error]
        uri   = options[:ssl] ? RECAPTCHA_API_SECURE_SERVER : RECAPTCHA_API_SERVER
        xhtml = Builder::XmlMarkup.new :target => out=(''), :indent => 2 # Because I can.
        if options[:display] 
<<<<<<< HEAD
          xhtml.script(:type => "text/javascript"){ "var RecaptchaOptions = #{options[:display].to_json};\n" }
=======
          xhtml.script(:type => "text/javascript"){ |x| << "var RecaptchaOptions = #{options[:display].to_json};\n"}
>>>>>>> f509dc17
        end
        if options[:ajax]
         xhtml.div(:id => 'dynamic_recaptcha') {}
         xhtml.script(:type => "text/javascript", :src => "#{uri}/js/recaptcha_ajax.js") {}
         xhtml.script(:type => "text/javascript") do |x|
           x << "Recaptcha.create('#{key}', document.getElementById('dynamic_recaptcha') );"
         end
        else
          xhtml.script(:type => "text/javascript", :src => :"#{uri}/challenge?k=#{key}&error=#{error}") {}
          unless options[:noscript] == false
            xhtml.noscript do
              xhtml.iframe(:src => "#{uri}/noscript?k=#{key}",
                           :height => options[:iframe_height] ||= 300,
                           :width  => options[:iframe_width]  ||= 500,
                           :frameborder => 0) {}; xhtml.br
              xhtml.textarea(nil, :name => "recaptcha_challenge_field", :rows => 3, :cols => 40)
              xhtml.input :name => "recaptcha_response_field",
                          :type => "hidden", :value => "manual_challenge"
            end
          end
        end
        raise ReCaptchaError, "No public key specified." unless key
        return out
      end # recaptcha_tags
    end # Helpers
    
    module Controller
      # Your private API can be specified in the +options+ hash or preferably the environment
      # variable +RECAPTCHA_PUBLIC_KEY+.
      def verify_recaptcha(options = {})
        return true if SKIP_VERIFY_ENV.include? ENV['RAILS_ENV']
        private_key = options[:private_key] ||= ENV['RECAPTCHA_PRIVATE_KEY']
        raise ReCaptchaError, "No private key specified." unless private_key
        begin
          recaptcha = Net::HTTP.post_form URI.parse("http://#{RECAPTCHA_VERIFY_SERVER}/verify"), {
            :privatekey => private_key,
            :remoteip   => request.remote_ip,
            :challenge  => params[:recaptcha_challenge_field],
            :response   => params[:recaptcha_response_field]
          }
          answer, error = recaptcha.body.split.map { |s| s.chomp }
          unless answer == 'true'
            session[:recaptcha_error] = error
            if model = options[:model]
              model.valid?
              model.errors.add_to_base "Captcha response is incorrect, please try again."
            end
            return false
          else
            session[:recaptcha_error] = nil
            return true
          end
        rescue Exception => e
          raise ReCaptchaError, e
        end    
      end # verify_recaptcha
    end # ControllerHelpers

    class ReCaptchaError < StandardError; end
    
  end # ReCaptcha
end # Ambethia<|MERGE_RESOLUTION|>--- conflicted
+++ resolved
@@ -17,11 +17,7 @@
         uri   = options[:ssl] ? RECAPTCHA_API_SECURE_SERVER : RECAPTCHA_API_SERVER
         xhtml = Builder::XmlMarkup.new :target => out=(''), :indent => 2 # Because I can.
         if options[:display] 
-<<<<<<< HEAD
-          xhtml.script(:type => "text/javascript"){ "var RecaptchaOptions = #{options[:display].to_json};\n" }
-=======
           xhtml.script(:type => "text/javascript"){ |x| << "var RecaptchaOptions = #{options[:display].to_json};\n"}
->>>>>>> f509dc17
         end
         if options[:ajax]
          xhtml.div(:id => 'dynamic_recaptcha') {}
