require 'recaptcha/configuration'
require 'recaptcha/client_helper'
require 'recaptcha/verify'

module Recaptcha
  module VERSION #:nodoc:
    MAJOR = 0
    MINOR = 2
    TINY  = 2
    PATCH = 1

    STRING = [MAJOR, MINOR, TINY, PATCH].join('.')
  end

  
<<<<<<< HEAD
  RECAPTCHA_API_SERVER_URL        = 'http://api.recaptcha.net';
  RECAPTCHA_API_SECURE_SERVER_URL = 'https://api-secure.recaptcha.net';
  RECAPTCHA_VERIFY_URL            = 'http://api-verify.recaptcha.net/verify';
=======
  RECAPTCHA_API_SERVER        = 'http://www.google.com/recaptcha/api';
  RECAPTCHA_API_SECURE_SERVER = 'https://www.google.com/recaptcha/api';
  RECAPTCHA_VERIFY_SERVER     = 'www.google.com/recaptcha/api';
>>>>>>> 49de9040

  SKIP_VERIFY_ENV = ['test', 'cucumber']

  # Gives access to the current Configuration.
  def self.configuration
    @configuration ||= Configuration.new
  end

  # Allows easy setting of multiple configuration options. See Configuration
  # for all available options.
  #--
  # The temp assignment is only used to get a nicer rdoc. Feel free to remove
  # this hack.
  #++
  def self.configure
    config = configuration
    yield(config)
  end

  class RecaptchaError < StandardError
  end
end<|MERGE_RESOLUTION|>--- conflicted
+++ resolved
@@ -13,15 +13,9 @@
   end
 
   
-<<<<<<< HEAD
-  RECAPTCHA_API_SERVER_URL        = 'http://api.recaptcha.net';
-  RECAPTCHA_API_SECURE_SERVER_URL = 'https://api-secure.recaptcha.net';
-  RECAPTCHA_VERIFY_URL            = 'http://api-verify.recaptcha.net/verify';
-=======
   RECAPTCHA_API_SERVER        = 'http://www.google.com/recaptcha/api';
   RECAPTCHA_API_SECURE_SERVER = 'https://www.google.com/recaptcha/api';
   RECAPTCHA_VERIFY_SERVER     = 'www.google.com/recaptcha/api';
->>>>>>> 49de9040
 
   SKIP_VERIFY_ENV = ['test', 'cucumber']
 
